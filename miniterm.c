--- conflicted
+++ resolved
@@ -48,14 +48,9 @@
 static gboolean key_press_cb(VteTerminal *vte, GdkEventKey *event);
 static GtkWidget *vte_config(VteTerminal *vte);
 static gboolean vte_spawn(VteTerminal *vte,
-<<<<<<< HEAD
 	GApplicationCommandLine *command_line, char *working_directory,
 	char *command, char **environment);
-=======
-    GApplicationCommandLine *command_line, char *working_directory,
-    char *command, char **environment);
 static GtkWidget *make_scrolled_window(GtkScrollable *widget);
->>>>>>> bf7a0556
 static void read_config_file(VteTerminal *vte, GKeyFile *config_file);
 static void window_close(GtkWindow *window, gint status, gpointer user_data);
 static void vte_exit_cb(VteTerminal *vte, gint status, gpointer user_data);
@@ -254,16 +249,16 @@
 static GtkWidget *
 make_scrolled_window(GtkScrollable *widget)
 {
-	GtkAdjustment *hadjustment = gtk_scrollable_get_hadjustment(
-	    GTK_SCROLLABLE(widget));
-	GtkAdjustment *vadjustment = gtk_scrollable_get_vadjustment(
-	    GTK_SCROLLABLE(widget));
-	GtkWidget *scrolled_window = gtk_scrolled_window_new(hadjustment,
-	    vadjustment);
+	GtkAdjustment *hadjustment =
+		gtk_scrollable_get_hadjustment(GTK_SCROLLABLE(widget));
+	GtkAdjustment *vadjustment =
+		gtk_scrollable_get_vadjustment(GTK_SCROLLABLE(widget));
+	GtkWidget *scrolled_window =
+		gtk_scrolled_window_new(hadjustment, vadjustment);
 	gtk_scrolled_window_set_overlay_scrolling(
-	    GTK_SCROLLED_WINDOW(scrolled_window), FALSE);
-	gtk_scrolled_window_set_policy( GTK_SCROLLED_WINDOW(scrolled_window),
-	    GTK_POLICY_AUTOMATIC, GTK_POLICY_AUTOMATIC);
+		GTK_SCROLLED_WINDOW(scrolled_window), FALSE);
+	gtk_scrolled_window_set_policy(GTK_SCROLLED_WINDOW(scrolled_window),
+		GTK_POLICY_AUTOMATIC, GTK_POLICY_AUTOMATIC);
 	gtk_container_add(GTK_CONTAINER(scrolled_window), GTK_WIDGET(widget));
 	return scrolled_window;
 }
@@ -288,8 +283,8 @@
 	if (g_key_file_load_from_file(config_file, config_path, 0, NULL)) {
 		read_config_file(vte, config_file);
 		GError *err = NULL;
-		gboolean use_scrollbar = g_key_file_get_boolean(config_file,
-		    "Misc", "use-scrollbar", &err);
+		gboolean use_scrollbar = g_key_file_get_boolean(
+			config_file, "Misc", "use-scrollbar", &err);
 		if (err != NULL)
 			g_error_free(err);
 		else if (use_scrollbar)
@@ -298,24 +293,15 @@
 		mkdir(config_dir, 0777);
 		FILE *file = fopen(config_path, "w");
 		if (file) {
-<<<<<<< HEAD
 			fprintf(file,
 				"[Font]\n#font=\n\n"
 				"[Colors]\n#foreground=\n#background=\n"
 				"#color00=\n#color01=\n#color02=\n#color03=\n"
 				"#color04=\n#color05=\n#color06=\n#color07=\n"
 				"#color08=\n#color09=\n#color0a=\n#color0b=\n"
-				"#color0c=\n#color0d=\n#color0e=\n#color0f=\n");
-=======
-			fprintf(file, "[Font]\n#font=\n\n"
-			    "[Colors]\n#foreground=\n#background=\n"
-			    "#color00=\n#color01=\n#color02=\n#color03=\n"
-			    "#color04=\n#color05=\n#color06=\n#color07=\n"
-			    "#color08=\n#color09=\n#color0a=\n#color0b=\n"
-			    "#color0c=\n#color0d=\n#color0e=\n#color0f=\n\n"
-			    "[Misc]\n"
-			    "use-scrollbar=false\n");
->>>>>>> bf7a0556
+				"#color0c=\n#color0d=\n#color0e=\n#color0f=\n\n"
+				"[Misc]\n"
+				"use-scrollbar=false\n");
 			fclose(file);
 		}
 	}
@@ -539,29 +525,16 @@
 	box = gtk_box_new(GTK_ORIENTATION_HORIZONTAL, 0);
 	gtk_container_add(GTK_CONTAINER(window), box);
 	/* Create vte terminal widget */
-<<<<<<< HEAD
 	GtkWidget *vte_widget =
 		create_vte_terminal(GTK_WINDOW(window), keep, title);
-	gtk_box_pack_start(GTK_BOX(box), vte_widget, TRUE, TRUE, 0);
-=======
-	GtkWidget *vte_widget = create_vte_terminal(GTK_WINDOW(window), keep,
-	    title);
->>>>>>> bf7a0556
 	VteTerminal *vte = VTE_TERMINAL(vte_widget);
 	/* Apply geometry hints to handle terminal resizing */
 	set_geometry_hints(vte, &geo_hints);
 	gtk_window_set_geometry_hints(GTK_WINDOW(window), vte_widget,
-<<<<<<< HEAD
 		&geo_hints,
 		GDK_HINT_RESIZE_INC | GDK_HINT_MIN_SIZE | GDK_HINT_BASE_SIZE);
-
-	vte_config(vte);
-=======
-	    &geo_hints,
-	    GDK_HINT_RESIZE_INC | GDK_HINT_MIN_SIZE | GDK_HINT_BASE_SIZE);
 	GtkWidget *widget = vte_config(vte);
 	gtk_box_pack_start(GTK_BOX(box), widget, TRUE, TRUE, 0);
->>>>>>> bf7a0556
 	if (!vte_spawn(vte, command_line, directory, command, NULL)) {
 		gtk_window_close(GTK_WINDOW(window));
 		g_free(command);
